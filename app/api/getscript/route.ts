import { NextRequest, NextResponse } from 'next/server';
import axios from 'axios';
import ytdl from '@distube/ytdl-core';
import { v4 as uuidv4 } from 'uuid';

// Types for better structure
interface TranscriptSegment {
  start: number;
  end: number;
  text: string;
}

interface CleanedSegment {
  start: number;
  end: number;
  originalText?: string;
  cleanedText?: string;
}

// Step 1: Download audio from YouTube (Memory-based, no file system)
async function downloadAudioToBuffer(youtubeUrl: string): Promise<Buffer> {
  return new Promise((resolve, reject) => {
    const chunks: Buffer[] = [];
    const stream = ytdl(youtubeUrl, { 
      filter: 'audioonly', 
      quality: 'highestaudio',
      // Add these options for better compatibility
      requestOptions: {
        headers: {
          'User-Agent': 'Mozilla/5.0 (Windows NT 10.0; Win64; x64) AppleWebKit/537.36'
        }
      }
    });

    stream.on('data', (chunk: Buffer) => {
      chunks.push(chunk);
    });

    stream.on('end', () => {
      const audioBuffer = Buffer.concat(chunks);
      console.log(`Audio buffer size: ${audioBuffer.length} bytes`);
      resolve(audioBuffer);
    });

    stream.on('error', (error) => {
      console.error('Stream error:', error);
      reject(error);
    });

    // Add timeout to prevent hanging
    setTimeout(() => {
      stream.destroy();
      reject(new Error('Audio download timeout after 60 seconds'));
    }, 60000);
  });
}

// Step 2: Send audio buffer to Deepgram API
async function transcribeWithDeepgram(audioBuffer: Buffer): Promise<any> {
  try {
    console.log('Sending audio to Deepgram...');
    const response = await axios.post(
      'https://api.deepgram.com/v1/listen',
      audioBuffer,
      {
        headers: {
          'Authorization': `Token ${process.env.DEEPGRAM_API_KEY}`,
          'Content-Type': 'audio/mp3',
        },
        params: {
          filler_words: true,
          smart_format: true,
          punctuate: true,
          utterances: true,
          utt_split: 5,
          words: true
        },
        timeout: 120000, // 2 minutes timeout
        maxContentLength: 100 * 1024 * 1024, // 100MB max
        maxBodyLength: 100 * 1024 * 1024
      }
    );
    return response.data;
  } catch (error: any) {
    console.error('Deepgram API error:', error.response?.data || error.message);
    throw new Error(`Deepgram transcription failed: ${error.response?.data?.message || error.message}`);
  }
}

// Step 3: Clean transcript using Gemini AI
async function cleanTranscriptWithGemini(segments: TranscriptSegment[]): Promise<CleanedSegment[]> {
  try {
    // Prepare the data for Gemini
    const transcriptData = {
      segments: segments.map((seg, index) => ({
        id: index + 1,
        start: seg.start,
        end: seg.end,
        text: seg.text
      }))
    };

    const prompt = `
You are a highly skilled and meticulous transcript cleaner. You will be provided with a JSON array of transcript segments, each with timestamps. Your ABSOLUTE TOP PRIORITY is to clean each segment to perfection, ensuring the final transcript is highly readable and error-free.

**MANDATORY RULES - YOU MUST FOLLOW THESE EXACTLY:**

1.  **ELIMINATE ALL FILLER WORDS:** Completely remove words like "um", "uh", "ah", "er", "like", "you know", "so", "well", "actually", "basically", "literally", "right", "okay", "alright," and any similar words or phrases that do not contribute to the meaning of the sentence.
2.  **CORRECT ALL MISSPELLED WORDS:** Identify and correct any spelling errors. Use your extensive vocabulary to ensure all words are spelled correctly.
3.  **ENSURE MEANINGFUL AND ACCURATE TRANSCRIPT:** The cleaned transcript MUST be perfectly understandable and accurately reflect the original speech. Do not remove any information that is essential to the meaning. If a phrase is unclear, use your knowledge of language to infer the correct meaning and rewrite it for clarity.
4.  **REMOVE REPETITIVE WORDS:** Eliminate any unnecessary repetition of words or phrases (e.g., "I I think" should become "I think" or "you can you can you can" must become "you can").
5.  **MAINTAIN NATURAL FLOW:** Ensure the cleaned text flows naturally and reads smoothly even from the previous segment.
6.  **KEEP THE SAME JSON STRUCTURE:** The output MUST be a JSON array with the exact same structure as the input, including timestamps.
7.  **DO NOT CHANGE TECHNICAL TERMS OR PROPER NOUNS:** Preserve technical terms and proper nouns accurately.
8.  **PRESERVE SPEAKER'S INTENT AND STYLE:** While cleaning, retain the speaker's original intent and style of speaking.

INPUT JSON:
${JSON.stringify(transcriptData, null, 2)}

Please return ONLY a clean JSON array with this exact structure:
[
  {
    "id": 1,
    "start": timestamp,
    "end": timestamp,
    "originalText": "original text with fillers",
    "cleanedText": "cleaned text without fillers"
  }
]

Return only the JSON array, no additional text or explanation.`;

    console.log("Sending request to Gemini...");

    const response = await axios.post(
      `https://generativelanguage.googleapis.com/v1beta/models/gemini-2.0-flash:generateContent?key=${process.env.GEMINI_API_KEY}`,
      {
        contents: [{
          parts: [{
            text: prompt
          }]
        }],
        generationConfig: {
          temperature: 0.1,
          topK: 1,
          topP: 1,
          maxOutputTokens: 8192,
        }
      },
      {
        headers: {
          'Content-Type': 'application/json',
        },
        timeout: 60000 // 1 minute timeout
      }
    );

    const geminiResponse = response.data.candidates[0].content.parts[0].text;

    // Extract JSON from the response (in case there's additional text)
    const jsonMatch = geminiResponse.match(/\[[\s\S]*\]/);
    if (!jsonMatch) {
      throw new Error('Could not extract JSON from Gemini response');
    }

    const cleanedSegments = JSON.parse(jsonMatch[0]);

    return cleanedSegments.map((segment: any) => ({
      start: segment.start,
      end: segment.end,
      cleanedText: segment.cleanedText
    }));

  } catch (error: any) {
    console.error('Error cleaning transcript with Gemini:', error.response?.data || error.message);

    // Fallback: return original segments as cleaned (no processing)
    return segments.map(seg => ({
      start: seg.start,
      end: seg.end,
      cleanedText: seg.text,
    }));
  }
}

// Step 4: Alternative - Simple local cleaning (backup method)
function simpleCleanTranscript(segments: TranscriptSegment[]): CleanedSegment[] {
  const fillerWords = [
    'um', 'uh', 'ah', 'er', 'like', 'you know', 'so', 'well', 
    'actually', 'basically', 'literally', 'right', 'okay', 'alright',
    'kind of', 'sort of', 'i mean', 'you see', 'let me see'
  ];

  return segments.map(segment => {
    let cleanedText = segment.text.toLowerCase();
    
    // Remove filler words
    fillerWords.forEach(filler => {
      const regex = new RegExp(`\\b${filler}\\b`, 'gi');
      cleanedText = cleanedText.replace(regex, '');
    });
    
    // Clean up extra spaces and punctuation
    cleanedText = cleanedText
      .replace(/\s+/g, ' ')  // Multiple spaces to single space
      .replace(/\s+([,.!?])/g, '$1')  // Remove space before punctuation
      .trim();
    
    // Capitalize first letter
    cleanedText = cleanedText.charAt(0).toUpperCase() + cleanedText.slice(1);
    
    return {
      start: segment.start,
      end: segment.end,
      originalText: segment.text,
      cleanedText: cleanedText
    };
  });
}

// Main processing function (No file system usage)
async function processYouTubeTranscript(youtubeUrl: string) {
<<<<<<< HEAD
  const requestId = uuidv4().slice(0, 8);
  console.log(`[${requestId}] Starting transcript processing for: ${youtubeUrl}`);
=======
  const audioPath = path.join('/tmp', `audio_${uuidv4()}.mp3`);
  console.log(
    `Audio will be saved to: ${audioPath}`
  );
  
  // Ensure temp directory exists
  const tmpDir = path.dirname(audioPath);
  if (!fs.existsSync(tmpDir)) {
    fs.mkdirSync(tmpDir, { recursive: true });
  }
>>>>>>> 80c02934

  try {
    console.log(`[${requestId}] Downloading audio to memory...`);
    const audioBuffer = await downloadAudioToBuffer(youtubeUrl);
    
    if (audioBuffer.length === 0) {
      throw new Error('Downloaded audio buffer is empty');
    }

    console.log(`[${requestId}] Audio downloaded successfully, size: ${(audioBuffer.length / 1024 / 1024).toFixed(2)}MB`);

    console.log(`[${requestId}] Transcribing with Deepgram...`);
    const transcriptionResult = await transcribeWithDeepgram(audioBuffer);

    // Safety check for utterances
    if (!transcriptionResult.results.utterances || transcriptionResult.results.utterances.length === 0) {
      throw new Error('No utterances detected in the transcript.');
    }

    // Segments with timestamps
    const segments: TranscriptSegment[] = transcriptionResult.results.utterances.map((utterance: any) => ({
      start: utterance.start,
      end: utterance.end,
      text: utterance.transcript
    }));

    console.log(`[${requestId}] Found ${segments.length} transcript segments`);
    console.log(`[${requestId}] Cleaning transcript with Gemini AI...`);
    
    // Try Gemini cleaning first, fallback to simple cleaning if it fails
    let cleanedSegments: CleanedSegment[];
    try {
      cleanedSegments = await cleanTranscriptWithGemini(segments);
    } catch (error) {
      console.log(`[${requestId}] Gemini cleaning failed, using simple cleaning...`);
      cleanedSegments = simpleCleanTranscript(segments);
    }

    console.log(`[${requestId}] Transcript processing completed successfully`);

    return {
      success: true,
      data: {
        videoUrl: youtubeUrl,
        cleanedSegments: cleanedSegments,
        totalDuration: segments.length > 0 ? segments[segments.length - 1].end : 0,
        segmentCount: segments.length,
        audioSize: `${(audioBuffer.length / 1024 / 1024).toFixed(2)}MB`
      }
    };

  } catch (err: any) {
    console.error(`[${requestId}] Error:`, err);
    return {
      success: false,
      error: err instanceof Error ? err.message : 'Unknown error occurred',
      requestId
    };
  }
}

// GET endpoint handler
export async function GET(request: NextRequest) {
  try {
    // Get YouTube URL from query parameters
    const { searchParams } = new URL(request.url);
    const youtubeUrl = searchParams.get('url');

    // Validate YouTube URL
    if (!youtubeUrl) {
      return NextResponse.json(
        { success: false, error: 'YouTube URL is required. Use ?url=<youtube_url>' },
        { status: 400 }
      );
    }

    // Validate that it's a YouTube URL
    const youtubeRegex = /^(https?:\/\/)?(www\.)?(youtube\.com\/(watch\?v=|embed\/)|youtu\.be\/)[\w-]+/;
    if (!youtubeRegex.test(youtubeUrl)) {
      return NextResponse.json(
        { success: false, error: 'Invalid YouTube URL format' },
        { status: 400 }
      );
    }

    // Check for required environment variables
    if (!process.env.DEEPGRAM_API_KEY) {
      return NextResponse.json(
        { success: false, error: 'DEEPGRAM_API_KEY environment variable is not set' },
        { status: 500 }
      );
    }

    if (!process.env.GEMINI_API_KEY) {
      return NextResponse.json(
        { success: false, error: 'GEMINI_API_KEY environment variable is not set' },
        { status: 500 }
      );
    }

    console.log('Processing request for:', youtubeUrl);

    // Process the YouTube transcript
    const result = await processYouTubeTranscript(youtubeUrl);

    if (result.success) {
      return NextResponse.json(result, { status: 200 });
    } else {
      return NextResponse.json(result, { status: 500 });
    }

  } catch (error: any) {
    console.error('API Route Error:', error);
    return NextResponse.json(
      { 
        success: false, 
        error: error instanceof Error ? error.message : 'Internal server error',
        stack: process.env.NODE_ENV === 'development' ? error.stack : undefined
      },
      { status: 500 }
    );
  }
}

// Configure the API route
export const runtime = 'nodejs';
export const maxDuration = 300; // 5 minutes max execution time<|MERGE_RESOLUTION|>--- conflicted
+++ resolved
@@ -50,8 +50,8 @@
     // Add timeout to prevent hanging
     setTimeout(() => {
       stream.destroy();
-      reject(new Error('Audio download timeout after 60 seconds'));
-    }, 60000);
+      reject(new Error('Audio download timeout after 90 seconds'));
+    }, 90000);
   });
 }
 
@@ -151,7 +151,7 @@
         headers: {
           'Content-Type': 'application/json',
         },
-        timeout: 60000 // 1 minute timeout
+        timeout: 80000 // 1 minute timeout
       }
     );
 
@@ -220,21 +220,8 @@
 
 // Main processing function (No file system usage)
 async function processYouTubeTranscript(youtubeUrl: string) {
-<<<<<<< HEAD
   const requestId = uuidv4().slice(0, 8);
   console.log(`[${requestId}] Starting transcript processing for: ${youtubeUrl}`);
-=======
-  const audioPath = path.join('/tmp', `audio_${uuidv4()}.mp3`);
-  console.log(
-    `Audio will be saved to: ${audioPath}`
-  );
-  
-  // Ensure temp directory exists
-  const tmpDir = path.dirname(audioPath);
-  if (!fs.existsSync(tmpDir)) {
-    fs.mkdirSync(tmpDir, { recursive: true });
-  }
->>>>>>> 80c02934
 
   try {
     console.log(`[${requestId}] Downloading audio to memory...`);
